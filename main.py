import os
import torch
import traceback
from training import train_model
<<<<<<< HEAD
# TODO: Improve playGame.py - implement inference usage
from playGame import play_human_vs_engine, play_engine_vs_engine
from selfPlay import SelfPlayChess

=======
from playGame import play_human_vs_engine, play_engine_vs_engine, play_raw_vs_mcts, RawNNEngine, MCTSEngine
>>>>>>> 3fc3fff0
from readGames import PGNReader
from dotenv import load_dotenv
import gc
import time

if __name__ == "__main__":
<<<<<<< HEAD
    ''' 
    1. Read existing games to be used for training
    2. Turn games into usable data - board state encoding 
    '''
    
    # TODO - look at ways to improve game encoding
    
    # Define the model var
    model = None
    
    # userInput loop
    while True:
        # user input to train an existing game/self-play model or load a pre-trained model from the models directory
        userInput = input("1. Train from existing games\n2. Train from self-play\n3. Load a pre-trained model\n")
        if userInput.isdigit():
            if int(userInput) == 1:
                # Train from existing games
                print("\n--- Training from HDF5 ---")
                GAMES_PATH = os.getenv("GAMES_PATH")
                if not GAMES_PATH or not os.path.isdir(GAMES_PATH):
                    print(f"Error: GAMES_PATH '{GAMES_PATH}' not found or not set in .env")
                    continue

                #positions_path, moves_path, values_path = sampler.preprocess_games(150000, 12, 2000)
=======
    load_dotenv()

    while True:
        print("1. Train model from PGN")
        print("2. Train model from self-play (Not Implemented)")
        print("3. Play using a pre-trained model")
        userInput = input("Enter choice (or q to quit): ")

        if userInput.lower() == 'q': break
        if not userInput.isdigit(): print("Invalid input."); continue
        choice = int(userInput)

        # --- Train ---
        if choice == 1:
            # Train from existing games
                PGN_PATH = os.getenv("PGN_PATH") # Get PGN path from environment variable - points to game file
                sampler = PGNReader(PGN_PATH)
>>>>>>> 3fc3fff0
                
                available_hdf5 = [f for f in os.listdir(GAMES_PATH) if f.endswith(".hdf5")]
                if not available_hdf5:
                    print(f"No HDF5 files found in {GAMES_PATH}")
                    continue

                print("Available HDF5 files:")
                for i, fname in enumerate(available_hdf5):
                    print(f"{i+1}. {fname}")
                file_choice = int(input("Select HDF5 file to train from: ")) - 1
                
                hdf5_file_path = os.path.join(GAMES_PATH, available_hdf5[file_choice])
                
                ''' 
                3. Train the models
                3.1. Learns from the games generated/given
                3.2. Learns from self-play
                '''
                
                trainingStart = time.time()
                # 3.1
                # Train the model
                model = train_model(
                    data_path=hdf5_file_path,
                    epochs=25,
                    chunks_per_batch=2,
                    learning_rate=0.5e-3,
                    val_split=0.1,
                )
                
                #del positions, moves, values
                gc.collect()
                
                # End of training
                trainingEnd = time.time()
                
                # Training time in minutes
                print(f"Training time: {(trainingEnd - trainingStart) / 60:.2f} minutes")
                
                # Save model - fallback case
                torch.save(model.state_dict(), "TestBotFallbackEG.pth")
                
                saveModel = input("Save the model? (y/n)")
                
                if saveModel.lower() == 'y':
                    modelname = input("Enter model name: ")
                    # Try to sdave the model in the models directory, else save in the working directory
                    try:
                        torch.save(model.state_dict(), "models/" + modelname + ".pth")
                    except: # If error - save in the working directory
                        torch.save(model.state_dict(), "models/" + modelname + ".pth")
                    pass
                else:
                    pass


        # --- Self Play ---
        elif choice == 2:
            # Train from self-play
                print("Training from self-play")

                from neuralNetwork import ChessNN
                from encoding import ChessEncoder
                from selfPlay import SelfPlayChess
                from training import train_sp
                
                # Example usage
                model = ChessNN()
                encoder = ChessEncoder() # TODO: Fix usage of new encoder - precomputed map not found

                # Run self-play to generate training data
                self_play = SelfPlayChess(model, encoder, 100)
                dataset = self_play.run_self_play()
                

                # Train the model using the generated dataset
                train_sp(model, dataset, epochs=10, batch_size=1024, learning_rate=1e-3)
                
                # Prompt user to save the model
                saveModel = input("Save the model? (y/n)")
                if saveModel.lower() == 'y':
                    # Save the model in the models directory
                    torch.save(model.state_dict(), "models/TestBotSP.pth")
                    pass
                else:
                    pass

        # --- Load Model & Play ---
        elif choice == 3:
            print("\n--- Load Model & Play ---")
            print("1. Play against engine (Human vs MCTS Engine)")
            print("2. Watch engines play (MCTS Engine vs MCTS Engine)")
            print("3. Compare Raw NN vs MCTS Engine (using same model)") 
            models_choice = input("Enter choice: ")

            if not models_choice.isdigit(): print("Invalid choice."); continue
            play_mode = int(models_choice)
            if play_mode not in [1, 2, 3]: print("Invalid choice."); continue 

            # --- List Models ---
            try:
                model_dir = "models"
                if not os.path.isdir(model_dir): print(f"Directory '{model_dir}' not found."); input("Press Enter..."); continue
                available_models = sorted([m for m in os.listdir(model_dir) if m.endswith(".pth")])
                if not available_models: print(f"Error: No models (.pth files) found in '{model_dir}'."); input("Press Enter..."); continue
                print("\nAvailable models:")
                for i, model_name in enumerate(available_models): print(f"{i+1}. {model_name}")
            except Exception as e: print(f"Error listing models: {e}"); input("Press Enter..."); continue

            device = torch.device("cuda" if torch.cuda.is_available() else "cpu"); print(f"\nUsing device: {device}")

            # --- Get MCTS Simulation Count ---
            # Moved outside specific modes as it's needed for modes 1, 2, and 3 (for the MCTS side)
            try:
                sims_str = input(f"Enter MCTS simulations per move for MCTS engine(s) (e.g., 100-1600+): ")
                num_simulations = int(sims_str)
                if num_simulations <= 0: raise ValueError("Simulations must be positive.")
            except ValueError: print("Invalid number, using default 400 simulations."); num_simulations = 400

            # --- Ask about Stockfish ---
            use_sf = input("Use Stockfish for evaluation comparison? (y/n): ").lower() == 'y'

            # --- Mode 1: Human vs Engine ---
            if play_mode == 1:
                try:
                    modelIndex = int(input("Select model to play against (enter number): ")) - 1
                    if not 0 <= modelIndex < len(available_models): print("Invalid model number."); continue
                    selected_model_name = available_models[modelIndex]
                    model_path = os.path.join(model_dir, selected_model_name)
                    print(f"Loading model: {selected_model_name}...")
                    model_state_dict = torch.load(model_path, map_location=device)
                    print("Model state loaded.")
                    play_human_vs_engine(model_state_dict, num_simulations, use_stockfish=use_sf)
                # ... (Error handling) ...
                except (ValueError, IndexError): print("Invalid input.")
                except FileNotFoundError: print(f"Error: Model file not found '{model_path}'.")
                except Exception as e: print(f"Unexpected error setting up game: {e}"); traceback.print_exc(); input("\nPress Enter...")

            # --- Mode 2: Engine vs Engine ---
            elif play_mode == 2:
                try:
                    modelIndex1 = int(input("Select model 1 (White, enter number): ")) - 1
                    modelIndex2 = int(input("Select model 2 (Black, enter number): ")) - 1
                    if not (0 <= modelIndex1 < len(available_models) and 0 <= modelIndex2 < len(available_models)): print("Invalid model number."); continue

                    model1_name = available_models[modelIndex1]
                    model2_name = available_models[modelIndex2]
                    model1_path = os.path.join(model_dir, model1_name)
                    model2_path = os.path.join(model_dir, model2_name)
                    print(f"Model 1 (W): {model1_name} | Model 2 (B): {model2_name}")
                    if modelIndex1 == modelIndex2: print("Note: Selected models are the same.")

                    print(f"Loading model 1 state_dict..."); state_dict1 = torch.load(model1_path, map_location=device)
                    print(f"Loading model 2 state_dict..."); state_dict2 = torch.load(model2_path, map_location=device)
                    print("Model states loaded.")

                    pause = input("Pause after each move? (y/n): ").lower() == 'y'
                    play_engine_vs_engine(state_dict1, state_dict2, num_simulations,
                                          use_stockfish=use_sf, pause_after_move=pause,
                                          model1_name=model1_name, model2_name=model2_name)
                # ... (Error handling) ...
                except (ValueError, IndexError): print("Invalid input.")
                except FileNotFoundError: print(f"Error: Model file not found.")
                except Exception as e: print(f"Unexpected error setting up game: {e}"); traceback.print_exc(); input("\nPress Enter...")

            # --- Mode 3: Raw NN vs MCTS ---
            elif play_mode == 3:
                try:
                    modelIndex = int(input("Select ONE model for both players (enter number): ")) - 1
                    if not 0 <= modelIndex < len(available_models): print("Invalid model number."); continue

                    selected_model_name = available_models[modelIndex]
                    model_path = os.path.join(model_dir, selected_model_name)
                    print(f"Loading model: {selected_model_name}...")
                    model_state_dict = torch.load(model_path, map_location=device) # Load only one state dict
                    print("Model state loaded.")

                    # Ask which player uses Raw NN
                    raw_white_choice = input("Should Raw NN play as White? (y/n): ").lower()
                    raw_plays_white = (raw_white_choice == 'y')

                    pause = input("Pause after each move? (y/n): ").lower() == 'y'

                    # Call the NEW game function
                    play_raw_vs_mcts(model_state_dict, num_simulations,
                                     raw_plays_white=raw_plays_white,
                                     use_stockfish=use_sf,
                                     pause_after_move=pause,
                                     model_name=selected_model_name)

                except (ValueError, IndexError): print("Invalid input.")
                except FileNotFoundError: print(f"Error: Model file not found '{model_path}'.")
                except Exception as e: print(f"Unexpected error setting up game: {e}"); traceback.print_exc(); input("\nPress Enter...")

        else:
             print("Invalid input. Please enter a valid choice number or 'q'.")

    print("\nExiting program.")<|MERGE_RESOLUTION|>--- conflicted
+++ resolved
@@ -2,49 +2,29 @@
 import torch
 import traceback
 from training import train_model
-<<<<<<< HEAD
-# TODO: Improve playGame.py - implement inference usage
-from playGame import play_human_vs_engine, play_engine_vs_engine
+from playGame import play_human_vs_engine, play_engine_vs_engine, play_raw_vs_mcts, RawNNEngine, MCTSEngine
 from selfPlay import SelfPlayChess
 
-=======
-from playGame import play_human_vs_engine, play_engine_vs_engine, play_raw_vs_mcts, RawNNEngine, MCTSEngine
->>>>>>> 3fc3fff0
 from readGames import PGNReader
 from dotenv import load_dotenv
 import gc
 import time
 
 if __name__ == "__main__":
-<<<<<<< HEAD
+    load_dotenv()
     ''' 
     1. Read existing games to be used for training
     2. Turn games into usable data - board state encoding 
     '''
     
     # TODO - look at ways to improve game encoding
+    # TODO - pre-encode and save games to remove redundant processing
     
     # Define the model var
     model = None
     
     # userInput loop
     while True:
-        # user input to train an existing game/self-play model or load a pre-trained model from the models directory
-        userInput = input("1. Train from existing games\n2. Train from self-play\n3. Load a pre-trained model\n")
-        if userInput.isdigit():
-            if int(userInput) == 1:
-                # Train from existing games
-                print("\n--- Training from HDF5 ---")
-                GAMES_PATH = os.getenv("GAMES_PATH")
-                if not GAMES_PATH or not os.path.isdir(GAMES_PATH):
-                    print(f"Error: GAMES_PATH '{GAMES_PATH}' not found or not set in .env")
-                    continue
-
-                #positions_path, moves_path, values_path = sampler.preprocess_games(150000, 12, 2000)
-=======
-    load_dotenv()
-
-    while True:
         print("1. Train model from PGN")
         print("2. Train model from self-play (Not Implemented)")
         print("3. Play using a pre-trained model")
@@ -57,65 +37,65 @@
         # --- Train ---
         if choice == 1:
             # Train from existing games
-                PGN_PATH = os.getenv("PGN_PATH") # Get PGN path from environment variable - points to game file
-                sampler = PGNReader(PGN_PATH)
->>>>>>> 3fc3fff0
-                
-                available_hdf5 = [f for f in os.listdir(GAMES_PATH) if f.endswith(".hdf5")]
-                if not available_hdf5:
-                    print(f"No HDF5 files found in {GAMES_PATH}")
-                    continue
-
-                print("Available HDF5 files:")
-                for i, fname in enumerate(available_hdf5):
-                    print(f"{i+1}. {fname}")
-                file_choice = int(input("Select HDF5 file to train from: ")) - 1
-                
-                hdf5_file_path = os.path.join(GAMES_PATH, available_hdf5[file_choice])
-                
-                ''' 
-                3. Train the models
-                3.1. Learns from the games generated/given
-                3.2. Learns from self-play
-                '''
-                
-                trainingStart = time.time()
-                # 3.1
-                # Train the model
-                model = train_model(
-                    data_path=hdf5_file_path,
-                    epochs=25,
-                    chunks_per_batch=2,
-                    learning_rate=0.5e-3,
-                    val_split=0.1,
-                )
-                
-                #del positions, moves, values
-                gc.collect()
-                
-                # End of training
-                trainingEnd = time.time()
-                
-                # Training time in minutes
-                print(f"Training time: {(trainingEnd - trainingStart) / 60:.2f} minutes")
-                
-                # Save model - fallback case
-                torch.save(model.state_dict(), "TestBotFallbackEG.pth")
-                
-                saveModel = input("Save the model? (y/n)")
-                
-                if saveModel.lower() == 'y':
-                    modelname = input("Enter model name: ")
-                    # Try to sdave the model in the models directory, else save in the working directory
-                    try:
-                        torch.save(model.state_dict(), "models/" + modelname + ".pth")
-                    except: # If error - save in the working directory
-                        torch.save(model.state_dict(), "models/" + modelname + ".pth")
-                    pass
-                else:
-                    pass
-
-
+            print("\n--- Training from HDF5 ---")
+            GAMES_PATH = os.getenv("GAMES_PATH")
+            if not GAMES_PATH or not os.path.isdir(GAMES_PATH):
+                print(f"Error: GAMES_PATH '{GAMES_PATH}' not found or not set in .env")
+                continue
+            
+            available_hdf5 = [f for f in os.listdir(GAMES_PATH) if f.endswith(".hdf5")]
+            if not available_hdf5:
+                print(f"No HDF5 files found in {GAMES_PATH}")
+                continue
+
+            print("Available HDF5 files:")
+            for i, fname in enumerate(available_hdf5):
+                print(f"{i+1}. {fname}")
+            file_choice = int(input("Select HDF5 file to train from: ")) - 1
+            
+            hdf5_file_path = os.path.join(GAMES_PATH, available_hdf5[file_choice])
+            
+            ''' 
+            3. Train the models
+            3.1. Learns from the games generated/given
+            3.2. Learns from self-play
+            '''
+            
+            trainingStart = time.time()
+            # 3.1
+            # Train the model
+            model = train_model(
+                data_path=hdf5_file_path,
+                epochs=25,
+                chunks_per_batch=2,
+                learning_rate=0.5e-3,
+                val_split=0.1,
+            )
+            
+            #del positions, moves, values
+            gc.collect()
+            
+            # End of training
+            trainingEnd = time.time()
+            
+            # Training time in minutes
+            print(f"Training time: {(trainingEnd - trainingStart) / 60:.2f} minutes")
+            
+            # Save model - fallback case
+            torch.save(model.state_dict(), "TestBotFallbackEG.pth")
+            
+            saveModel = input("Save the model? (y/n)")
+            
+            if saveModel.lower() == 'y':
+                modelname = input("Enter model name: ")
+                # Try to sdave the model in the models directory, else save in the working directory
+                try:
+                    torch.save(model.state_dict(), "models/" + modelname + ".pth")
+                except: # If error - save in the working directory
+                    torch.save(model.state_dict(), "models/" + modelname + ".pth")
+                pass
+            else:
+                pass
         # --- Self Play ---
         elif choice == 2:
             # Train from self-play
